package reconciler

import (
	"context"

	. "github.com/onsi/ginkgo"
	. "github.com/onsi/gomega"
	"github.com/vmware-tanzu/cluster-api-provider-byoh/agent/cloudinit/cloudinitfakes"
	infrastructurev1alpha4 "github.com/vmware-tanzu/cluster-api-provider-byoh/apis/infrastructure/v1alpha4"
	"github.com/vmware-tanzu/cluster-api-provider-byoh/common"
	corev1 "k8s.io/api/core/v1"
	"k8s.io/apimachinery/pkg/types"
	clusterv1 "sigs.k8s.io/cluster-api/api/v1alpha4"
	"sigs.k8s.io/cluster-api/util/annotations"
	"sigs.k8s.io/cluster-api/util/conditions"
	"sigs.k8s.io/cluster-api/util/patch"
	controllerruntime "sigs.k8s.io/controller-runtime"
)

var _ = Describe("Byohost Agent Tests", func() {
<<<<<<< HEAD
	Context("when K8sComponentsInstallationSucceeded is False", func() {

		var (
			ctx              = context.TODO()
			ns               = "default"
			byoHost          *infrastructurev1alpha4.ByoHost
			byoHostLookupKey types.NamespacedName
			fakeCmdExecutor  *cloudinitfakes.FakeICmdRunner
		)

		BeforeEach(func() {

			byoHost = common.NewByoHost(hostName, ns, nil)
			Expect(k8sClient.Create(ctx, byoHost)).NotTo(HaveOccurred(), "failed to create byohost")
			patchHelper, err = patch.NewHelper(byoHost, k8sClient)
			Expect(err).ShouldNot(HaveOccurred())

			fakeCmdExecutor = &cloudinitfakes.FakeICmdRunner{}

			byoHostLookupKey = types.NamespacedName{Name: byoHost.Name, Namespace: ns}
		})
=======
	var (
		ctx              = context.TODO()
		ns               = "default"
		hostName         = "test-host"
		byoHost          *infrastructurev1alpha4.ByoHost
		byoHostLookupKey types.NamespacedName
	)

	BeforeEach(func() {
		byoHost = common.NewByoHost(hostName, ns, nil)
		Expect(k8sClient.Create(ctx, byoHost)).NotTo(HaveOccurred(), "failed to create byohost")
		patchHelper, err = patch.NewHelper(byoHost, k8sClient)
		Expect(err).ShouldNot(HaveOccurred())

		byoHostLookupKey = types.NamespacedName{Name: byoHost.Name, Namespace: ns}
		fakeCommandRunner = &cloudinitfakes.FakeICmdRunner{}
		fakeFileWriter = &cloudinitfakes.FakeIFileWriter{}

		reconciler = &HostReconciler{
			Client:     k8sClient,
			CmdRunner:  fakeCommandRunner,
			FileWriter: fakeFileWriter,
		}
	})
>>>>>>> 5517fb72

	Context("when K8sComponentsInstallationSucceeded is False", func() {
		It("should set the Reason to ClusterOrResourcePausedReason", func() {
			annotations.AddAnnotations(byoHost, map[string]string{
				clusterv1.PausedAnnotation: "paused",
			})
			err = patchHelper.Patch(ctx, byoHost, patch.WithStatusObservedGeneration{})
			Expect(err).ToNot(HaveOccurred())

			result, reconcilerErr := reconciler.Reconcile(ctx, controllerruntime.Request{
				NamespacedName: byoHostLookupKey,
			})

			Expect(result).To(Equal(controllerruntime.Result{}))
			Expect(reconcilerErr).ToNot(HaveOccurred())

			updatedByoHost := &infrastructurev1alpha4.ByoHost{}
			err = k8sClient.Get(ctx, byoHostLookupKey, updatedByoHost)
			Expect(err).ToNot(HaveOccurred())
			bootstrapSucceededCondition := conditions.Get(updatedByoHost, infrastructurev1alpha4.K8sNodeBootstrapSucceeded)

			Expect(*bootstrapSucceededCondition).To(conditions.MatchCondition(clusterv1.Condition{
				Type:     infrastructurev1alpha4.K8sNodeBootstrapSucceeded,
				Status:   corev1.ConditionFalse,
				Reason:   infrastructurev1alpha4.ClusterOrResourcePausedReason,
				Severity: clusterv1.ConditionSeverityInfo,
			}))
		})

		It("should set the Reason to WaitingForMachineRefReason", func() {
			result, reconcilerErr := reconciler.Reconcile(ctx, controllerruntime.Request{
				NamespacedName: byoHostLookupKey,
			})

			Expect(result).To(Equal(controllerruntime.Result{}))
			Expect(reconcilerErr).ToNot(HaveOccurred())

			updatedByoHost := &infrastructurev1alpha4.ByoHost{}
			err = k8sClient.Get(ctx, byoHostLookupKey, updatedByoHost)
			Expect(err).ToNot(HaveOccurred())

			k8sNodeBootstrapSucceeded := conditions.Get(updatedByoHost, infrastructurev1alpha4.K8sNodeBootstrapSucceeded)
			Expect(*k8sNodeBootstrapSucceeded).To(conditions.MatchCondition(clusterv1.Condition{
				Type:     infrastructurev1alpha4.K8sNodeBootstrapSucceeded,
				Status:   corev1.ConditionFalse,
				Reason:   infrastructurev1alpha4.WaitingForMachineRefReason,
				Severity: clusterv1.ConditionSeverityInfo,
			}))
		})

		It("should set the Reason to BootstrapDataSecretUnavailableReason", func() {
			byoMachine := common.NewByoMachine("test-byomachine", ns, "", nil)
			Expect(k8sClient.Create(ctx, byoMachine)).NotTo(HaveOccurred(), "failed to create byomachine")

			patchHelper, err = patch.NewHelper(byoHost, k8sClient)
			Expect(err).ShouldNot(HaveOccurred())
			byoHost.Status.MachineRef = &corev1.ObjectReference{
				Kind:       "ByoMachine",
				Namespace:  byoMachine.Namespace,
				Name:       byoMachine.Name,
				UID:        byoMachine.UID,
				APIVersion: byoHost.APIVersion,
			}
			Expect(patchHelper.Patch(ctx, byoHost, patch.WithStatusObservedGeneration{})).NotTo(HaveOccurred())

			result, reconcilerErr := reconciler.Reconcile(ctx, controllerruntime.Request{
				NamespacedName: byoHostLookupKey,
			})

			Expect(result).To(Equal(controllerruntime.Result{}))
			Expect(reconcilerErr).ToNot(HaveOccurred())

			updatedByoHost := &infrastructurev1alpha4.ByoHost{}
			err = k8sClient.Get(ctx, byoHostLookupKey, updatedByoHost)
			Expect(err).ToNot(HaveOccurred())

			byoHostRegistrationSucceeded := conditions.Get(updatedByoHost, infrastructurev1alpha4.K8sNodeBootstrapSucceeded)
			Expect(*byoHostRegistrationSucceeded).To(conditions.MatchCondition(clusterv1.Condition{
				Type:     infrastructurev1alpha4.K8sNodeBootstrapSucceeded,
				Status:   corev1.ConditionFalse,
				Reason:   infrastructurev1alpha4.BootstrapDataSecretUnavailableReason,
				Severity: clusterv1.ConditionSeverityInfo,
			}))

			Expect(k8sClient.Delete(ctx, byoMachine)).NotTo(HaveOccurred())
		})

		It("should set the Reason to CloudInitExecutionFailedReason", func() {
			//	byoHost := byoHost.DeepCopy()

			byoMachine := common.NewByoMachine("test-byomachine", ns, "", nil)
			Expect(k8sClient.Create(ctx, byoMachine)).NotTo(HaveOccurred(), "failed to create byomachine")

			By("creating the bootstrap secret")
			secret := common.NewSecret("test-secret", "test-secret-data", ns)
			Expect(k8sClient.Create(ctx, secret)).NotTo(HaveOccurred())

			patchHelper, err = patch.NewHelper(byoHost, k8sClient)
			Expect(err).ShouldNot(HaveOccurred())

			byoHost.Status.MachineRef = &corev1.ObjectReference{
				Kind:       "ByoMachine",
				Namespace:  byoMachine.Namespace,
				Name:       byoMachine.Name,
				UID:        byoMachine.UID,
				APIVersion: byoHost.APIVersion,
			}
			byoHost.Spec.BootstrapSecret = &corev1.ObjectReference{
				Kind:      "Secret",
				Namespace: secret.Namespace,
				Name:      secret.Name,
			}

			Expect(patchHelper.Patch(ctx, byoHost, patch.WithStatusObservedGeneration{})).NotTo(HaveOccurred())

			result, reconcilerErr := reconciler.Reconcile(ctx, controllerruntime.Request{
				NamespacedName: byoHostLookupKey,
			})

			Expect(result).To(Equal(controllerruntime.Result{}))
			Expect(reconcilerErr).To(HaveOccurred())

			updatedByoHost := &infrastructurev1alpha4.ByoHost{}
			err = k8sClient.Get(ctx, byoHostLookupKey, updatedByoHost)
			Expect(err).ToNot(HaveOccurred())

			k8sNodeBootstrapSucceeded := conditions.Get(updatedByoHost, infrastructurev1alpha4.K8sNodeBootstrapSucceeded)
			Expect(*k8sNodeBootstrapSucceeded).To(conditions.MatchCondition(clusterv1.Condition{
				Type:     infrastructurev1alpha4.K8sNodeBootstrapSucceeded,
				Status:   corev1.ConditionFalse,
				Reason:   infrastructurev1alpha4.CloudInitExecutionFailedReason,
				Severity: clusterv1.ConditionSeverityError,
			}))

			Expect(k8sClient.Delete(ctx, secret)).NotTo(HaveOccurred())
			Expect(k8sClient.Delete(ctx, byoMachine)).NotTo(HaveOccurred())
		})

		It("should set the Reason to K8sNodeAbsentReason", func() {
			patchHelper, err = patch.NewHelper(byoHost, k8sClient)
			Expect(err).ShouldNot(HaveOccurred())

			if byoHost.Annotations == nil {
				byoHost.Annotations = map[string]string{}
			}
			byoHost.Annotations[hostCleanupAnnotation] = ""
			Expect(patchHelper.Patch(ctx, byoHost, patch.WithStatusObservedGeneration{})).NotTo(HaveOccurred())

			result, reconcilerErr := reconciler.Reconcile(ctx, controllerruntime.Request{
				NamespacedName: byoHostLookupKey,
			})

			Expect(result).To(Equal(controllerruntime.Result{}))
			Expect(reconcilerErr).ToNot(HaveOccurred())

			updatedByoHost := &infrastructurev1alpha4.ByoHost{}
			err = k8sClient.Get(ctx, byoHostLookupKey, updatedByoHost)
			Expect(err).ToNot(HaveOccurred())

			k8sNodeBootstrapSucceeded := conditions.Get(updatedByoHost, infrastructurev1alpha4.K8sNodeBootstrapSucceeded)
			Expect(*k8sNodeBootstrapSucceeded).To(conditions.MatchCondition(clusterv1.Condition{
				Type:     infrastructurev1alpha4.K8sNodeBootstrapSucceeded,
				Status:   corev1.ConditionFalse,
				Reason:   infrastructurev1alpha4.K8sNodeAbsentReason,
				Severity: clusterv1.ConditionSeverityInfo,
			}))

		})

		AfterEach(func() {
			Expect(k8sClient.Delete(ctx, byoHost)).NotTo(HaveOccurred())
		})

	})

	Context("when agent executes the bootstrap secret", func() {
		var (
			byoMachine *infrastructurev1alpha4.ByoMachine
			secret     *corev1.Secret
		)

		BeforeEach(func() {
			byoMachine = common.NewByoMachine("test-byomachine", ns, "", nil)
			Expect(k8sClient.Create(ctx, byoMachine)).NotTo(HaveOccurred(), "failed to create byomachine")

			By("creating the bootstrap secret")
			secretData := `runCmd:
- echo 'some run command'`
			secret = common.NewSecret("test-secret", secretData, ns)
			Expect(k8sClient.Create(ctx, secret)).NotTo(HaveOccurred())

			patchHelper, err = patch.NewHelper(byoHost, k8sClient)
			Expect(err).ShouldNot(HaveOccurred())

			byoHost.Status.MachineRef = &corev1.ObjectReference{
				Kind:       "ByoMachine",
				Namespace:  byoMachine.Namespace,
				Name:       byoMachine.Name,
				UID:        byoMachine.UID,
				APIVersion: byoHost.APIVersion,
			}
			byoHost.Spec.BootstrapSecret = &corev1.ObjectReference{
				Kind:      "Secret",
				Namespace: secret.Namespace,
				Name:      secret.Name,
			}

			Expect(patchHelper.Patch(ctx, byoHost, patch.WithStatusObservedGeneration{})).NotTo(HaveOccurred())
		})

		It("should set K8sNodeBootstrapSucceeded to True", func() {
			result, reconcilerErr := reconciler.Reconcile(ctx, controllerruntime.Request{
				NamespacedName: byoHostLookupKey,
			})

			Expect(result).To(Equal(controllerruntime.Result{}))
			Expect(reconcilerErr).ToNot(HaveOccurred())

			updatedByoHost := &infrastructurev1alpha4.ByoHost{}
			err = k8sClient.Get(ctx, byoHostLookupKey, updatedByoHost)
			Expect(err).ToNot(HaveOccurred())

			k8sNodeBootstrapSucceeded := conditions.Get(updatedByoHost, infrastructurev1alpha4.K8sNodeBootstrapSucceeded)
			Expect(*k8sNodeBootstrapSucceeded).To(conditions.MatchCondition(clusterv1.Condition{
				Type:   infrastructurev1alpha4.K8sNodeBootstrapSucceeded,
				Status: corev1.ConditionTrue,
			}))
		})

		It("should execute bootstrap secret only once when K8sNodeBootstrapSucceeded is Unknown ", func() {
			result, reconcilerErr := reconciler.Reconcile(ctx, controllerruntime.Request{
				NamespacedName: byoHostLookupKey,
			})

			Expect(result).To(Equal(controllerruntime.Result{}))
			Expect(reconcilerErr).ToNot(HaveOccurred())

			result, reconcilerErr = reconciler.Reconcile(ctx, controllerruntime.Request{
				NamespacedName: byoHostLookupKey,
			})

			Expect(result).To(Equal(controllerruntime.Result{}))
			Expect(reconcilerErr).ToNot(HaveOccurred())

			Expect(fakeCommandRunner.RunCmdCallCount()).To(Equal(1))
		})

		It("should execute bootstrap secret only once when K8sNodeBootstrapSucceeded is False ", func() {
			patchHelper, err = patch.NewHelper(byoHost, k8sClient)
			Expect(err).ShouldNot(HaveOccurred())
			conditions.MarkFalse(byoHost, infrastructurev1alpha4.K8sNodeBootstrapSucceeded, infrastructurev1alpha4.CloudInitExecutionFailedReason, clusterv1.ConditionSeverityError, "")
			Expect(patchHelper.Patch(ctx, byoHost, patch.WithStatusObservedGeneration{})).NotTo(HaveOccurred())

			result, reconcilerErr := reconciler.Reconcile(ctx, controllerruntime.Request{
				NamespacedName: byoHostLookupKey,
			})

			Expect(result).To(Equal(controllerruntime.Result{}))
			Expect(reconcilerErr).ToNot(HaveOccurred())

			result, reconcilerErr = reconciler.Reconcile(ctx, controllerruntime.Request{
				NamespacedName: byoHostLookupKey,
			})

			Expect(result).To(Equal(controllerruntime.Result{}))
			Expect(reconcilerErr).ToNot(HaveOccurred())

			Expect(fakeCommandRunner.RunCmdCallCount()).To(Equal(1))
		})

		AfterEach(func() {
			Expect(k8sClient.Delete(ctx, byoHost)).NotTo(HaveOccurred())
			Expect(k8sClient.Delete(ctx, secret)).NotTo(HaveOccurred())
			Expect(k8sClient.Delete(ctx, byoMachine)).NotTo(HaveOccurred())
		})
	})
})<|MERGE_RESOLUTION|>--- conflicted
+++ resolved
@@ -18,29 +18,7 @@
 )
 
 var _ = Describe("Byohost Agent Tests", func() {
-<<<<<<< HEAD
-	Context("when K8sComponentsInstallationSucceeded is False", func() {
-
-		var (
-			ctx              = context.TODO()
-			ns               = "default"
-			byoHost          *infrastructurev1alpha4.ByoHost
-			byoHostLookupKey types.NamespacedName
-			fakeCmdExecutor  *cloudinitfakes.FakeICmdRunner
-		)
-
-		BeforeEach(func() {
-
-			byoHost = common.NewByoHost(hostName, ns, nil)
-			Expect(k8sClient.Create(ctx, byoHost)).NotTo(HaveOccurred(), "failed to create byohost")
-			patchHelper, err = patch.NewHelper(byoHost, k8sClient)
-			Expect(err).ShouldNot(HaveOccurred())
-
-			fakeCmdExecutor = &cloudinitfakes.FakeICmdRunner{}
-
-			byoHostLookupKey = types.NamespacedName{Name: byoHost.Name, Namespace: ns}
-		})
-=======
+
 	var (
 		ctx              = context.TODO()
 		ns               = "default"
@@ -63,9 +41,9 @@
 			Client:     k8sClient,
 			CmdRunner:  fakeCommandRunner,
 			FileWriter: fakeFileWriter,
+      WatchFilterValue: hostName,
 		}
 	})
->>>>>>> 5517fb72
 
 	Context("when K8sComponentsInstallationSucceeded is False", func() {
 		It("should set the Reason to ClusterOrResourcePausedReason", func() {
